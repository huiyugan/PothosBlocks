########################################################################
# Utility blocks module
########################################################################
POTHOS_MODULE_UTIL(
    TARGET UtilityBlocks
    SOURCES
        Delay.cpp
        TestDelay.cpp
        Pacer.cpp
        Converter.cpp
        TestConverter.cpp
        PeriodicTrigger.cpp
        TestPeriodicTrigger.cpp
        Copier.cpp
        Gateway.cpp
        TestGateway.cpp
        MessageToSignal.cpp
        SlotToMessage.cpp
        BlackHole.cpp
        TestSignalsAndSlots.cpp
        DynamicRouter.cpp
        StreamProbe.cpp
        SporadicLabeler.cpp
        SporadicDropper.cpp
        FiniteRelease.cpp
        StreamSnooper.cpp
        InfiniteSource.cpp
        VectorSource.cpp
<<<<<<< HEAD
        TransformSignal.cpp
        Threshold.cpp
        Relabeler.cpp
=======
        Evaluator.cpp
>>>>>>> 1937277f
    DESTINATION blocks
    ENABLE_DOCS
)<|MERGE_RESOLUTION|>--- conflicted
+++ resolved
@@ -26,13 +26,9 @@
         StreamSnooper.cpp
         InfiniteSource.cpp
         VectorSource.cpp
-<<<<<<< HEAD
-        TransformSignal.cpp
+        Evaluator.cpp
         Threshold.cpp
         Relabeler.cpp
-=======
-        Evaluator.cpp
->>>>>>> 1937277f
     DESTINATION blocks
     ENABLE_DOCS
 )